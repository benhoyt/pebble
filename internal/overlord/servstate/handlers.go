package servstate

import (
	"fmt"
	"io"
	"os"
	"os/exec"
	"syscall"
	"time"

	"golang.org/x/sys/unix"
	"gopkg.in/tomb.v2"

	"github.com/canonical/pebble/internal/logger"
	"github.com/canonical/pebble/internal/osutil"
	"github.com/canonical/pebble/internal/overlord/restart"
	"github.com/canonical/pebble/internal/overlord/state"
	"github.com/canonical/pebble/internal/plan"
	"github.com/canonical/pebble/internal/servicelog"
	"github.com/canonical/pebble/internal/strutil/shlex"
)

// TaskServiceRequest extracts the *ServiceRequest that was associated
// with the provided task when it was created, reflecting details of
// the operation requested.
func TaskServiceRequest(task *state.Task) (*ServiceRequest, error) {
	req := &ServiceRequest{}
	err := task.Get("service-request", req)
	if err != nil && err != state.ErrNoState {
		return nil, err
	}
	if err == nil {
		return req, nil
	}

	var id string
	err = task.Get("service-request-task", &id)
	if err != nil {
		return nil, err
	}

	task = task.State().Task(id)
	if task == nil {
		return nil, fmt.Errorf("internal error: missing task referenced (incorrect pruning?)")
	}
	err = task.Get("service-request", req)
	if err != nil {
		return nil, err
	}
	return req, nil
}

var (
	okayWait = 1 * time.Second
	killWait = 5 * time.Second
	failWait = 10 * time.Second
)

const maxLogBytes = 100 * 1024

// serviceState represents the state a service's state machine is in.
type serviceState string

const (
	stateInitial          serviceState = "initial"
	stateStarting         serviceState = "starting"
	stateRunning          serviceState = "running"
	stateTerminating      serviceState = "terminating"
	stateKilling          serviceState = "killing"
	stateStopped          serviceState = "stopped"
	stateBackoff          serviceState = "backoff"
	stateCheckTerminating serviceState = "terminating (after check failure)"
	stateCheckKilling     serviceState = "killing (after check failure)"
)

// serviceData holds the state and other data for a service under our control.
type serviceData struct {
	manager     *ServiceManager
	state       serviceState
	config      *plan.Service
	logs        *servicelog.RingBuffer
	started     chan error
	stopped     chan error
	cmd         *exec.Cmd
	backoffNum  int
	backoffTime time.Duration
	resetTimer  *time.Timer
	restarts    int
}

func (m *ServiceManager) doStart(task *state.Task, tomb *tomb.Tomb) error {
	m.state.Lock()
	request, err := TaskServiceRequest(task)
	m.state.Unlock()
	if err != nil {
		return err
	}

	releasePlan, err := m.acquirePlan()
	if err != nil {
		return fmt.Errorf("cannot acquire plan lock: %w", err)
	}
	config, ok := m.plan.Services[request.Name]
	releasePlan()
	if !ok {
		return fmt.Errorf("cannot find service %q in plan", request.Name)
	}

	// Create the service object (or reuse the existing one by name).
	service := m.serviceForStart(task, config)
	if service == nil {
		return nil
	}

	// Start the service and transition to stateStarting.
	err = service.start()
	if err != nil {
		m.removeService(config.Name)
		return err
	}

	// Wait for a small amount of time, and if the service hasn't exited,
	// consider it a success.
	select {
	case err := <-service.started:
		if err != nil {
			m.removeService(config.Name)
			return fmt.Errorf("cannot start service: %w", err)
		}
		// Started successfully (ran for small amount of time without exiting).
		return nil
	case <-tomb.Dying():
		// User tried to abort the start, sending SIGKILL to process is about
		// the best we can do.
		m.removeService(config.Name)
		m.servicesLock.Lock()
		defer m.servicesLock.Unlock()
		err := syscall.Kill(-service.cmd.Process.Pid, syscall.SIGKILL)
		if err != nil {
			return fmt.Errorf("start aborted, but cannot send SIGKILL to process: %v", err)
		}
		return fmt.Errorf("start aborted, sent SIGKILL to process")
	}
}

// serviceForStart looks up the service by name in the services map; it
// creates a new service object if one doesn't exist, returns the existing one
// if it already exists but is stopped, or returns nil if it already exists
// and is running.
func (m *ServiceManager) serviceForStart(task *state.Task, config *plan.Service) *serviceData {
	m.servicesLock.Lock()
	defer m.servicesLock.Unlock()

	service := m.services[config.Name]
	if service == nil {
		// Not already started, create a new service object.
		service = &serviceData{
			manager: m,
			state:   stateInitial,
			config:  config.Copy(),
			logs:    servicelog.NewRingBuffer(maxLogBytes),
			started: make(chan error, 1),
			stopped: make(chan error, 2), // enough for killTimeElapsed to send, and exit if it happens after
		}
		m.services[config.Name] = service
		return service
	}

	// Ensure config is up-to-date from the plan whenever the user starts a service
	service.config = config.Copy()

	switch service.state {
	case stateInitial, stateStarting, stateRunning:
		taskLogf(task, "Service %q already started.", config.Name)
		return nil
	case stateBackoff, stateStopped:
		// Start allowed in "backoff" and "stopped" states.
		service.backoffNum = 0
		service.backoffTime = 0
		service.transition(stateInitial)
		return service
	default:
		// Cannot start service while terminating or killing, handle in start().
		return service
	}
}

func taskLogf(task *state.Task, format string, args ...interface{}) {
	st := task.State()
	st.Lock()
	defer st.Unlock()

	task.Logf(format, args...)
}

func (m *ServiceManager) doStop(task *state.Task, tomb *tomb.Tomb) error {
	m.state.Lock()
	request, err := TaskServiceRequest(task)
	m.state.Unlock()
	if err != nil {
		return err
	}

	service := m.serviceForStop(task, request.Name)
	if service == nil {
		return nil
	}

	// Stop service: send SIGTERM, and if that doesn't stop the process in a
	// short time, send SIGKILL.
	err = service.stop()
	if err != nil {
		return err
	}

	for {
		select {
		case err := <-service.stopped:
			if err != nil {
				return fmt.Errorf("cannot stop service: %w", err)
			}
			// Stopped successfully.
			return nil
		case <-tomb.Dying():
			// User tried to abort the stop, but SIGTERM and/or SIGKILL have
			// already been sent to the process, so there's not much more we
			// can do than log it.
			logger.Noticef("Cannot abort stop for service %q, signals already sent", request.Name)
		}
	}
}

// serviceForStop looks up the service by name in the services map; it
// returns the service object if it exists and is running, or nil if it's
// already stopped or has never been started.
func (m *ServiceManager) serviceForStop(task *state.Task, name string) *serviceData {
	m.servicesLock.Lock()
	defer m.servicesLock.Unlock()

	service := m.services[name]
	if service == nil {
		taskLogf(task, "Service %q has never been started.", name)
		return nil
	}

	switch service.state {
	case stateTerminating, stateKilling:
		taskLogf(task, "Service %q already stopping.", name)
		return nil
	case stateStopped:
		taskLogf(task, "Service %q already stopped.", name)
		return nil
	default:
		return service
	}
}

func (m *ServiceManager) removeService(name string) {
	m.servicesLock.Lock()
	defer m.servicesLock.Unlock()

	delete(m.services, name)
}

// transition changes the service's state machine to the given state.
func (s *serviceData) transition(state serviceState) {
	logger.Debugf("Service %q transitioning to state %q", s.config.Name, state)
	s.state = state
}

// start is called to transition from the initial state and start the service.
func (s *serviceData) start() error {
	s.manager.servicesLock.Lock()
	defer s.manager.servicesLock.Unlock()

	switch s.state {
	case stateInitial:
		err := s.startInternal()
		if err != nil {
			return err
		}
		s.transition(stateStarting)
		time.AfterFunc(okayWait, func() { logError(s.okayWaitElapsed()) })

	default:
		return fmt.Errorf("cannot start service while %s", s.state)
	}
	return nil
}

func logError(err error) {
	if err != nil {
		logger.Noticef("%s", err)
	}
}

// startInternal is an internal helper used to actually start (or restart) the
// command. It assumes the caller has ensures the service is in a valid state,
// and it sets s.cmd and other relevant fields.
func (s *serviceData) startInternal() error {
	args, err := shlex.Split(s.config.Command)
	if err != nil {
		// Shouldn't happen as it should have failed on parsing, but
		// it does not hurt to double check and report.
		return fmt.Errorf("cannot parse service command: %s", err)
	}
	s.cmd = exec.Command(args[0], args[1:]...)
	s.cmd.SysProcAttr = &syscall.SysProcAttr{Setpgid: true}

	// Start as another user if specified in plan.
	uid, gid, err := osutil.NormalizeUidGid(s.config.UserID, s.config.GroupID, s.config.User, s.config.Group)
	if err != nil {
		return err
	}
	if uid != nil && gid != nil {
		setCmdCredential(s.cmd, &syscall.Credential{
			Uid: uint32(*uid),
			Gid: uint32(*gid),
		})
	}

	// Pass service description's environment variables to child process.
	s.cmd.Env = os.Environ()
	for k, v := range s.config.Environment {
		s.cmd.Env = append(s.cmd.Env, k+"="+v)
	}

	// Set up stdout and stderr to write to log ring buffer.
	var outputIterator servicelog.Iterator
	if s.manager.serviceOutput != nil {
		// Use the head iterator so that we copy from where this service
		// started (previous logs have already been copied).
		outputIterator = s.logs.HeadIterator(0)
	}
	logWriter := servicelog.NewFormatWriter(s.logs, s.config.Name)
	s.cmd.Stdout = logWriter
	s.cmd.Stderr = logWriter

	// Start the process!
	logger.Noticef("Service %q starting: %s", s.config.Name, s.config.Command)
	err = s.cmd.Start()
	if err != nil {
		if outputIterator != nil {
			_ = outputIterator.Close()
		}
		_ = s.logs.Close()
		return fmt.Errorf("cannot start service: %w", err)
	}
	s.resetTimer = time.AfterFunc(s.config.BackoffLimit.Value, func() { logError(s.backoffResetElapsed()) })

	// Start a goroutine to wait for the process to finish.
	done := make(chan struct{})
	go func() {
		waitErr := s.cmd.Wait()
		close(done)
		err := s.exited(waitErr)
		if err != nil {
			logger.Noticef("Cannot transition state after service exit: %v", err)
		}
	}()

	// Start a goroutine to read from the service's log buffer and copy to the output.
	if s.manager.serviceOutput != nil {
		go func() {
			defer outputIterator.Close()
			for outputIterator.Next(done) {
				_, err := io.Copy(s.manager.serviceOutput, outputIterator)
				if err != nil {
					logger.Noticef("Service %q log write failed: %v", s.config.Name, err)
				}
			}
		}()
	}

	return nil
}

// okayWaitElapsed is called when the okay-wait timer has elapsed (and the
// service is considered running successfully).
func (s *serviceData) okayWaitElapsed() error {
	s.manager.servicesLock.Lock()
	defer s.manager.servicesLock.Unlock()

	switch s.state {
	case stateStarting:
		s.started <- nil // still running fine after short duration, no error
		s.transition(stateRunning)

	default:
		// Ignore if timer elapsed in any other state.
		return nil
	}
	return nil
}

// exited is called when the service's process exits.
func (s *serviceData) exited(waitErr error) error {
	s.manager.servicesLock.Lock()
	defer s.manager.servicesLock.Unlock()

	if s.resetTimer != nil {
		s.resetTimer.Stop()
	}

	switch s.state {
	case stateStarting:
		s.started <- fmt.Errorf("exited quickly with code %d", exitCode(s.cmd))
		s.transition(stateStopped) // not strictly necessary as doStart will return, but doesn't hurt

	case stateRunning:
		logger.Noticef("Service %q stopped unexpectedly with code %d", s.config.Name, exitCode(s.cmd))
		action, onType := getAction(s.config, waitErr == nil)
		switch action {
		case plan.ActionIgnore:
			logger.Noticef("Service %q %s action is %q, transitioning to stopped state", s.config.Name, onType, action)
			s.transition(stateStopped)

		case plan.ActionHalt:
			logger.Noticef("Service %q %s action is %q, triggering server exit", s.config.Name, onType, action)
			s.manager.restarter.HandleRestart(restart.RestartDaemon)
			s.transition(stateStopped)

		case plan.ActionRestart:
			s.doBackoff(action, onType)

		default:
			return fmt.Errorf("internal error: unexpected action %q", action)
		}

	case stateTerminating, stateKilling:
		logger.Noticef("Service %q stopped", s.config.Name)
		s.stopped <- nil
		s.transition(stateStopped)

	case stateCheckTerminating, stateCheckKilling:
		logger.Noticef("Service %q exited after check failure, restarting", s.config.Name)
<<<<<<< HEAD
		s.restarts++
		err := s.startInternal()
		if err != nil {
			return err
		}
		s.transition(stateRunning)
=======
		s.doBackoff(plan.ActionRestart, "on-check-failure")
>>>>>>> f04c52e6

	default:
		return fmt.Errorf("internal error: exited invalid in state %q", s.state)
	}
	return nil
}

func (s *serviceData) doBackoff(action plan.ServiceAction, onType string) {
	s.backoffNum++
	s.backoffTime = calculateNextBackoff(s.config, s.backoffTime)
	logger.Noticef("Service %q %s action is %q, waiting ~%s before restart (backoff %d)",
		s.config.Name, onType, action, s.backoffTime, s.backoffNum)
	s.transition(stateBackoff)
	duration := s.backoffTime + s.manager.getJitter(s.backoffTime)
	time.AfterFunc(duration, func() { logError(s.backoffTimeElapsed()) })
}

func calculateNextBackoff(config *plan.Service, current time.Duration) time.Duration {
	if current == 0 {
		// First backoff time
		return config.BackoffDelay.Value
	}
	if current >= config.BackoffLimit.Value {
		// We've already hit the limit.
		return config.BackoffLimit.Value
	}
	// Multiply current time by backoff factor. If it has exceeded the limit, clamp it.
	nextSeconds := current.Seconds() * config.BackoffFactor.Value
	next := time.Duration(nextSeconds * float64(time.Second))
	if next > config.BackoffLimit.Value {
		next = config.BackoffLimit.Value
	}
	return next
}

// getJitter returns a randomized time jitter amount from 0-10% of the duration.
func (m *ServiceManager) getJitter(duration time.Duration) time.Duration {
	m.randLock.Lock()
	defer m.randLock.Unlock()

	maxJitter := duration.Seconds() * 0.1
	jitter := m.rand.Float64() * maxJitter
	return time.Duration(jitter * float64(time.Second))
}

// exitCode returns the exit code of the given command, or 128+signal if it
// exited via a signal.
func exitCode(cmd *exec.Cmd) int {
	status, ok := cmd.ProcessState.Sys().(syscall.WaitStatus)
	if ok {
		if status.Signaled() {
			return 128 + int(status.Signal())
		}
		return status.ExitStatus()
	}
	return cmd.ProcessState.ExitCode()
}

// getAction returns the correct action to perform from the plan and whether
// or not the service exited with a success exit code (0).
func getAction(config *plan.Service, success bool) (action plan.ServiceAction, onType string) {
	if success {
		action = config.OnSuccess
		onType = "on-success"
	} else {
		action = config.OnFailure
		onType = "on-failure"
	}
	if action == plan.ActionUnset {
		action = plan.ActionRestart // default for "on-success" and "on-failure"
	}
	return action, onType
}

// sendSignal sends the given signal to a running service. Note that this
// function doesn't lock; it assumes the caller will.
func (s *serviceData) sendSignal(signal string) error {
	switch s.state {
	case stateStarting, stateRunning:
		sig := unix.SignalNum(signal)
		if sig == 0 {
			return fmt.Errorf("invalid signal name %q", signal)
		}
		logger.Noticef("Sending %s to service %q", signal, s.config.Name)
		err := syscall.Kill(s.cmd.Process.Pid, sig)
		if err != nil {
			return err
		}

	case stateBackoff, stateTerminating, stateKilling, stateStopped:
		return fmt.Errorf("service is not running")

	default:
		return fmt.Errorf("invalid in state %q", s.state)
	}
	return nil
}

// stop is called to stop a running (or backing off) service.
func (s *serviceData) stop() error {
	s.manager.servicesLock.Lock()
	defer s.manager.servicesLock.Unlock()

	switch s.state {
	case stateRunning:
		logger.Debugf("Attempting to stop service %q by sending SIGTERM", s.config.Name)
		// First send SIGTERM to try to terminate it gracefully.
		err := syscall.Kill(-s.cmd.Process.Pid, syscall.SIGTERM)
		if err != nil {
			logger.Noticef("Cannot send SIGTERM to process: %v", err)
		}
		s.transition(stateTerminating)
		time.AfterFunc(killWait, func() { logError(s.terminateTimeElapsed()) })

	case stateBackoff:
		logger.Noticef("Service %q stopped while waiting for backoff", s.config.Name)
		s.stopped <- nil
		s.transition(stateStopped)

	default:
		return fmt.Errorf("cannot stop service while %s", s.state)
	}
	return nil
}

// backoffTimeElapsed is called when the current backoff's timer has elapsed,
// to restart the service.
func (s *serviceData) backoffTimeElapsed() error {
	s.manager.servicesLock.Lock()
	defer s.manager.servicesLock.Unlock()

	switch s.state {
	case stateBackoff:
		s.restarts++
		err := s.startInternal()
		if err != nil {
			return err
		}
		s.transition(stateRunning)

	default:
		// Ignore if timer elapsed in any other state.
		return nil
	}
	return nil
}

// terminateTimeElapsed is called after stop sends SIGTERM and the service
// still hasn't exited (and we then send SIGTERM).
func (s *serviceData) terminateTimeElapsed() error {
	s.manager.servicesLock.Lock()
	defer s.manager.servicesLock.Unlock()

	switch s.state {
	case stateTerminating, stateCheckTerminating:
		logger.Debugf("Attempting to stop service %q again by sending SIGKILL", s.config.Name)
		// Process hasn't exited after SIGTERM, try SIGKILL.
		err := syscall.Kill(-s.cmd.Process.Pid, syscall.SIGKILL)
		if err != nil {
			logger.Noticef("Cannot send SIGKILL to process: %v", err)
		}
		if s.state == stateTerminating {
			s.transition(stateKilling)
		} else {
			s.transition(stateCheckKilling)
		}
		time.AfterFunc(failWait-killWait, func() { logError(s.killTimeElapsed()) })

	default:
		// Ignore if timer elapsed in any other state.
		return nil
	}
	return nil
}

// killTimeElapsed is called some time after we've send SIGKILL to acknowledge
// to stop's caller that we can't seem to stop the service.
func (s *serviceData) killTimeElapsed() error {
	s.manager.servicesLock.Lock()
	defer s.manager.servicesLock.Unlock()

	switch s.state {
	case stateKilling:
		logger.Noticef("Service %q still running after SIGTERM and SIGKILL", s.config.Name)
		s.stopped <- fmt.Errorf("process still running after SIGTERM and SIGKILL")
		s.transition(stateStopped)

	case stateCheckKilling:
		logger.Noticef("Service %q still running after SIGTERM and SIGKILL", s.config.Name)
		s.transition(stateStopped)

	default:
		// Ignore if timer elapsed in any other state.
		return nil
	}
	return nil
}

// backoffResetElapsed is called after the plan's backoff reset has elapsed
// (set to the backoff-limit value), indicating we should reset the backoff
// time because the service is running successfully.
func (s *serviceData) backoffResetElapsed() error {
	s.manager.servicesLock.Lock()
	defer s.manager.servicesLock.Unlock()

	switch s.state {
	case stateRunning:
		logger.Debugf("Service %q backoff reset elapsed, resetting backoff state (was %d: %s)",
			s.config.Name, s.backoffNum, s.backoffTime)
		s.backoffNum = 0
		s.backoffTime = 0

	default:
		// Ignore if timer elapsed in any other state.
		return nil
	}
	return nil
}

// checkFailure handles a health check failure (from the check manager).
func (s *serviceData) checkFailure(action plan.ServiceAction) {
	switch s.state {
	case stateRunning, stateBackoff:
		onType := "on-check-failure"
		switch action {
		case plan.ActionIgnore:
			logger.Debugf("Service %q %s action is %q, remaining in current state", s.config.Name, onType, action)

		case plan.ActionHalt:
			logger.Noticef("Service %q %s action is %q, triggering server exit", s.config.Name, onType, action)
			s.manager.restarter.HandleRestart(restart.RestartDaemon)
			s.transition(stateStopped)

		case plan.ActionRestart:
			if s.state == stateBackoff {
				logger.Noticef("Service %q %s action is %q, waiting for current backoff",
					s.config.Name, onType, action)
				return
			}
<<<<<<< HEAD
			logger.Noticef("Service %q %s action is %q, restarting", s.config.Name, onType, action)
			s.restarts++
			err := s.startInternal()
=======
			logger.Noticef("Service %q %s action is %q, terminating process before restarting",
				s.config.Name, onType, action)
			err := syscall.Kill(-s.cmd.Process.Pid, syscall.SIGTERM)
>>>>>>> f04c52e6
			if err != nil {
				logger.Noticef("Cannot send SIGTERM to process: %v", err)
			}
			s.transition(stateCheckTerminating)
			time.AfterFunc(killWait, func() { logError(s.terminateTimeElapsed()) })

		default:
			logger.Noticef("Internal error: unexpected action %q handling check failure for service %q",
				action, s.config.Name)
		}

	default:
		logger.Debugf("Service %q: ignoring on-check-failure action %q in state %s",
			s.config.Name, action, s.state)
	}
}

var setCmdCredential = func(cmd *exec.Cmd, credential *syscall.Credential) {
	cmd.SysProcAttr.Credential = credential
}<|MERGE_RESOLUTION|>--- conflicted
+++ resolved
@@ -434,16 +434,7 @@
 
 	case stateCheckTerminating, stateCheckKilling:
 		logger.Noticef("Service %q exited after check failure, restarting", s.config.Name)
-<<<<<<< HEAD
-		s.restarts++
-		err := s.startInternal()
-		if err != nil {
-			return err
-		}
-		s.transition(stateRunning)
-=======
 		s.doBackoff(plan.ActionRestart, "on-check-failure")
->>>>>>> f04c52e6
 
 	default:
 		return fmt.Errorf("internal error: exited invalid in state %q", s.state)
@@ -683,15 +674,9 @@
 					s.config.Name, onType, action)
 				return
 			}
-<<<<<<< HEAD
-			logger.Noticef("Service %q %s action is %q, restarting", s.config.Name, onType, action)
-			s.restarts++
-			err := s.startInternal()
-=======
 			logger.Noticef("Service %q %s action is %q, terminating process before restarting",
 				s.config.Name, onType, action)
 			err := syscall.Kill(-s.cmd.Process.Pid, syscall.SIGTERM)
->>>>>>> f04c52e6
 			if err != nil {
 				logger.Noticef("Cannot send SIGTERM to process: %v", err)
 			}
