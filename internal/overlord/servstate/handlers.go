--- conflicted
+++ resolved
@@ -448,7 +448,51 @@
 	return nil
 }
 
-<<<<<<< HEAD
+// addLastLogs adds the last few lines of service output to the task's log.
+func addLastLogs(task *state.Task, logBuffer *servicelog.RingBuffer) {
+	st := task.State()
+	st.Lock()
+	defer st.Unlock()
+
+	logs, err := getLastLogs(logBuffer)
+	if err != nil {
+		task.Errorf("Cannot read service logs: %v", err)
+	}
+	if logs != "" {
+		// Add lastLogLines last lines of service output to the task's log.
+		task.Logf("Most recent service output:\n%s", logs)
+	}
+}
+
+// Used to strip the Pebble log prefix, for example: "2006-01-02T15:04:05.000Z [service] "
+// Timestamp must match format in logger.timestampFormat.
+var timestampServiceRegexp = regexp.MustCompile(`^\d{4}-\d{2}-\d{2}T\d{2}:\d{2}:\d{2}\.\d{3}Z \[[^]]+\] `)
+
+// getLastLogs fetches the last few lines of output and strips the timestamp
+// and service name prefix.
+func getLastLogs(logBuffer *servicelog.RingBuffer) (string, error) {
+	it := logBuffer.HeadIterator(lastLogLines + 1)
+	defer it.Close()
+	logBytes, err := ioutil.ReadAll(it)
+	if err != nil {
+		return "", err
+	}
+
+	// Indent lines
+	trimmed := strings.TrimSpace(string(logBytes))
+	lines := strings.Split(trimmed, "\n")
+	if len(lines) > lastLogLines {
+		// Prefix with truncation marker if too many lines
+		lines[0] = "(...)"
+	}
+	for i, line := range lines {
+		// Strip Pebble timestamp and "[service]" prefix
+		line = timestampServiceRegexp.ReplaceAllString(line, "")
+		lines[i] = "    " + line
+	}
+	return strings.Join(lines, "\n"), nil
+}
+
 func (s *serviceData) doBackoff(action plan.ServiceAction, onType string) {
 	s.backoffNum++
 	s.backoffTime = calculateNextBackoff(s.config, s.backoffTime)
@@ -457,51 +501,6 @@
 	s.transition(stateBackoff)
 	duration := s.backoffTime + s.manager.getJitter(s.backoffTime)
 	time.AfterFunc(duration, func() { logError(s.backoffTimeElapsed()) })
-=======
-// addLastLogs adds the last few lines of service output to the task's log.
-func addLastLogs(task *state.Task, logBuffer *servicelog.RingBuffer) {
-	st := task.State()
-	st.Lock()
-	defer st.Unlock()
-
-	logs, err := getLastLogs(logBuffer)
-	if err != nil {
-		task.Errorf("Cannot read service logs: %v", err)
-	}
-	if logs != "" {
-		// Add lastLogLines last lines of service output to the task's log.
-		task.Logf("Most recent service output:\n%s", logs)
-	}
-}
-
-// Used to strip the Pebble log prefix, for example: "2006-01-02T15:04:05.000Z [service] "
-// Timestamp must match format in logger.timestampFormat.
-var timestampServiceRegexp = regexp.MustCompile(`^\d{4}-\d{2}-\d{2}T\d{2}:\d{2}:\d{2}\.\d{3}Z \[[^]]+\] `)
-
-// getLastLogs fetches the last few lines of output and strips the timestamp
-// and service name prefix.
-func getLastLogs(logBuffer *servicelog.RingBuffer) (string, error) {
-	it := logBuffer.HeadIterator(lastLogLines + 1)
-	defer it.Close()
-	logBytes, err := ioutil.ReadAll(it)
-	if err != nil {
-		return "", err
-	}
-
-	// Indent lines
-	trimmed := strings.TrimSpace(string(logBytes))
-	lines := strings.Split(trimmed, "\n")
-	if len(lines) > lastLogLines {
-		// Prefix with truncation marker if too many lines
-		lines[0] = "(...)"
-	}
-	for i, line := range lines {
-		// Strip Pebble timestamp and "[service]" prefix
-		line = timestampServiceRegexp.ReplaceAllString(line, "")
-		lines[i] = "    " + line
-	}
-	return strings.Join(lines, "\n"), nil
->>>>>>> 883070eb
 }
 
 func calculateNextBackoff(config *plan.Service, current time.Duration) time.Duration {
