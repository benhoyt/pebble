--- conflicted
+++ resolved
@@ -321,22 +321,14 @@
 	s.startTestServices(c)
 	defer s.stopTestServices(c)
 
-<<<<<<< HEAD
-	// Ensure the ServiceManager's config reflects the plan config
-=======
 	// Ensure the ServiceManager's config reflects the plan config.
->>>>>>> 3a48156f
 	config := s.manager.Config("test2")
 	c.Assert(config, NotNil)
 	c.Assert(config.OnSuccess, Equals, plan.ActionUnset)
 	c.Assert(config.Summary, Equals, "")
 	command := config.Command
 
-<<<<<<< HEAD
-	// Add a layer and override a couple of values
-=======
 	// Add a layer and override a couple of values.
->>>>>>> 3a48156f
 	layer := parseLayer(c, 0, "layer", `
 services:
     test2:
@@ -361,11 +353,7 @@
 	s.startTestServices(c)
 	defer s.stopTestServices(c)
 
-<<<<<<< HEAD
-	// Add a layer and override a couple of values
-=======
 	// Add a layer and override a couple of values.
->>>>>>> 3a48156f
 	layer := parseLayer(c, 0, "layer", `
 services:
     test2:
