--- conflicted
+++ resolved
@@ -64,17 +64,11 @@
 				Exec:     &plan.ExecCheck{Command: "echo chk2"},
 			},
 			"chk3": {
-<<<<<<< HEAD
-				Name:   "chk3",
-				Level:  "ready",
-				Period: plan.OptionalDuration{Value: time.Second},
-				Exec:   &plan.ExecCheck{Command: "echo chk3"},
-=======
 				Name:     "chk3",
+				Level:    "ready",
 				Period:   plan.OptionalDuration{Value: time.Second},
 				Failures: 3,
 				Exec:     &plan.ExecCheck{Command: "echo chk3"},
->>>>>>> 98e5aa1e
 			},
 		},
 	})
