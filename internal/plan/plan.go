--- conflicted
+++ resolved
@@ -103,22 +103,12 @@
 	Group       string            `yaml:"group,omitempty"`
 
 	// Auto-restart and backoff functionality
-<<<<<<< HEAD
-	OnExit         ServiceAction            `yaml:"on-exit,omitempty"`
+	OnSuccess      ServiceAction            `yaml:"on-success,omitempty"`
 	OnFailure      ServiceAction            `yaml:"on-failure,omitempty"`
-	OnSuccess      ServiceAction            `yaml:"on-success,omitempty"`
 	OnCheckFailure map[string]ServiceAction `yaml:"on-check-failure,omitempty"`
 	BackoffDelay   OptionalDuration         `yaml:"backoff-delay,omitempty"`
 	BackoffFactor  OptionalFloat            `yaml:"backoff-factor,omitempty"`
 	BackoffLimit   OptionalDuration         `yaml:"backoff-limit,omitempty"`
-	BackoffReset   OptionalDuration         `yaml:"backoff-reset,omitempty"`
-=======
-	OnSuccess     ServiceAction    `yaml:"on-success,omitempty"`
-	OnFailure     ServiceAction    `yaml:"on-failure,omitempty"`
-	BackoffDelay  OptionalDuration `yaml:"backoff-delay,omitempty"`
-	BackoffFactor OptionalFloat    `yaml:"backoff-factor,omitempty"`
-	BackoffLimit  OptionalDuration `yaml:"backoff-limit,omitempty"`
->>>>>>> a46932f1
 }
 
 // Copy returns a deep copy of the service.
@@ -345,15 +335,9 @@
 					if service.OnFailure != "" {
 						copy.OnFailure = service.OnFailure
 					}
-<<<<<<< HEAD
-					if service.OnSuccess != "" {
-						copy.OnSuccess = service.OnSuccess
-					}
 					for k, v := range service.OnCheckFailure {
 						copy.OnCheckFailure[k] = v
 					}
-=======
->>>>>>> a46932f1
 					if service.BackoffDelay.IsSet {
 						copy.BackoffDelay = service.BackoffDelay
 					}
@@ -592,17 +576,11 @@
 		if !validServiceAction(service.OnFailure) {
 			return nil, &FormatError{Message: fmt.Sprintf("invalid on-failure action %q", service.OnFailure)}
 		}
-<<<<<<< HEAD
-		if !validServiceAction(service.OnSuccess) {
-			return nil, &FormatError{Message: fmt.Sprintf("invalid on-success action %q", service.OnSuccess)}
-		}
 		for _, action := range service.OnCheckFailure {
 			if !validServiceAction(action) {
 				return nil, &FormatError{Message: fmt.Sprintf("invalid on-check-failure action %q", action)}
 			}
 		}
-=======
->>>>>>> a46932f1
 		if !service.BackoffDelay.IsSet {
 			service.BackoffDelay.Value = defaultBackoffDelay
 		}
