// Copyright (c) 2021 Canonical Ltd
//
// Licensed under the Apache License, Version 2.0 (the "License");
// you may not use this file except in compliance with the License.
// You may obtain a copy of the License at
//
//     http://www.apache.org/licenses/LICENSE-2.0
//
// Unless required by applicable law or agreed to in writing, software
// distributed under the License is distributed on an "AS IS" BASIS,
// WITHOUT WARRANTIES OR CONDITIONS OF ANY KIND, either express or implied.
// See the License for the specific language governing permissions and
// limitations under the License.

package plan

import (
	"bytes"
	"fmt"
	"io/ioutil"
	"os"
	"path/filepath"
	"reflect"
	"regexp"
	"strconv"
	"strings"
	"time"

	"gopkg.in/yaml.v3"
)

type Plan struct {
	Layers   []*Layer            `yaml:"-"`
	Services map[string]*Service `yaml:"services,omitempty"`
}

type Layer struct {
	Order       int                 `yaml:"-"`
	Label       string              `yaml:"-"`
	Summary     string              `yaml:"summary,omitempty"`
	Description string              `yaml:"description,omitempty"`
	Services    map[string]*Service `yaml:"services,omitempty"`
}

type Service struct {
	Name        string            `yaml:"-"`
	Summary     string            `yaml:"summary,omitempty"`
	Description string            `yaml:"description,omitempty"`
	Startup     ServiceStartup    `yaml:"startup,omitempty"`
	Override    ServiceOverride   `yaml:"override,omitempty"`
	Command     string            `yaml:"command,omitempty"`
	After       []string          `yaml:"after,omitempty"`
	Before      []string          `yaml:"before,omitempty"`
	Requires    []string          `yaml:"requires,omitempty"`
	Environment map[string]string `yaml:"environment,omitempty"`
	UserID      *int              `yaml:"user-id,omitempty"`
	User        string            `yaml:"user,omitempty"`
	GroupID     *int              `yaml:"group-id,omitempty"`
	Group       string            `yaml:"group,omitempty"`
	OnExit      ServiceAction     `yaml:"on-exit,omitempty"`
	OnFailure   ServiceAction     `yaml:"on-failure,omitempty"`
	OnSuccess   ServiceAction     `yaml:"on-success,omitempty"`
	Backoff     *[]string         `yaml:"backoff,omitempty"`
	StartTime   string            `yaml:"start-time,omitempty"`

	// Parsed versions of fields above that require special handling
	BackoffDurations  []time.Duration `yaml:"-"`
	StartTimeDuration time.Duration   `yaml:"-"`
}

// Copy returns a deep copy of the service.
func (s *Service) Copy() *Service {
	copy := *s
	copy.After = append([]string(nil), s.After...)
	copy.Before = append([]string(nil), s.Before...)
	copy.Requires = append([]string(nil), s.Requires...)
	if s.Environment != nil {
		copy.Environment = make(map[string]string)
		for k, v := range s.Environment {
			copy.Environment[k] = v
		}
	}
	if s.UserID != nil {
		userID := *s.UserID
		copy.UserID = &userID
	}
	if s.GroupID != nil {
		groupID := *s.GroupID
		copy.GroupID = &groupID
	}
	return &copy
}

// Equal returns true when the two services are equal in value.
func (s *Service) Equal(other *Service) bool {
	if s == other {
		return true
	}
	return reflect.DeepEqual(s, other)
}

type ServiceStartup string

const (
	StartupUnknown  ServiceStartup = ""
	StartupEnabled  ServiceStartup = "enabled"
	StartupDisabled ServiceStartup = "disabled"
)

type ServiceOverride string

const (
	UnknownOverride ServiceOverride = ""
	MergeOverride   ServiceOverride = "merge"
	ReplaceOverride ServiceOverride = "replace"
)

type ServiceAction string

const (
	ActionUnset      ServiceAction = ""
	ActionRestart    ServiceAction = "restart"
	ActionExitPebble ServiceAction = "exit-pebble"
	ActionLog        ServiceAction = "log"
)

// FormatError is the error returned when a layer has a format error, such as
// a missing "override" field.
type FormatError struct {
	Message string
}

func (e *FormatError) Error() string {
	return e.Message
}

// CombineLayers combines the given layers into a single layer, with the later
// layers overriding earlier ones.
func CombineLayers(layers ...*Layer) (*Layer, error) {
	combined := &Layer{
		Services: make(map[string]*Service),
	}
	if len(layers) == 0 {
		return combined, nil
	}
	last := layers[len(layers)-1]
	combined.Summary = last.Summary
	combined.Description = last.Description
	for _, layer := range layers {
		for name, service := range layer.Services {
			switch service.Override {
			case MergeOverride:
				if old, ok := combined.Services[name]; ok {
					copy := old.Copy()
					if service.Summary != "" {
						copy.Summary = service.Summary
					}
					if service.Description != "" {
						copy.Description = service.Description
					}
					if service.Startup != StartupUnknown {
						copy.Startup = service.Startup
					}
					if service.Command != "" {
						copy.Command = service.Command
					}
					if service.UserID != nil {
						copy.UserID = service.UserID
					}
					if service.User != "" {
						copy.User = service.User
					}
					if service.GroupID != nil {
						copy.GroupID = service.GroupID
					}
					if service.Group != "" {
						copy.Group = service.Group
					}
					copy.Before = append(copy.Before, service.Before...)
					copy.After = append(copy.After, service.After...)
					for k, v := range service.Environment {
						copy.Environment[k] = v
					}
<<<<<<< HEAD
					if service.OnExit != "" {
						old.OnExit = service.OnExit
					}
					if service.OnFailure != "" {
						old.OnFailure = service.OnFailure
					}
					if service.OnSuccess != "" {
						old.OnSuccess = service.OnSuccess
					}
					if service.Backoff != nil {
						old.Backoff = service.Backoff
					}
					if service.StartTime != "" {
						old.StartTime = service.StartTime
					}
=======
					combined.Services[name] = copy
>>>>>>> f1cb2d5a
					break
				}
				fallthrough
			case ReplaceOverride:
				combined.Services[name] = service.Copy()
			case UnknownOverride:
				return nil, &FormatError{
					Message: fmt.Sprintf(`layer %q must define "override" for service %q`,
						layer.Label, service.Name),
				}
			default:
				return nil, &FormatError{
					Message: fmt.Sprintf(`layer %q has invalid "override" value for service %q`,
						layer.Label, service.Name),
				}
			}
		}
	}

	// Ensure fields in combined layers validate correctly.
	for name, service := range combined.Services {
		if service.Command == "" {
			return nil, &FormatError{
				Message: fmt.Sprintf(`plan must define "command" for service %q`, name),
			}
		}
	}

	// Ensure combined layers don't have cycles.
	err := combined.checkCycles()
	if err != nil {
		return nil, err
	}

	return combined, nil
}

// StartOrder returns the required services that must be started for the named
// services to be properly started, in the order that they must be started.
// An error is returned when a provided service name does not exist, or there
// is an order cycle involving the provided service or its dependencies.
func (p *Plan) StartOrder(names []string) ([]string, error) {
	return order(p.Services, names, false)
}

// StopOrder returns the required services that must be stopped for the named
// services to be properly stopped, in the order that they must be stopped.
// An error is returned when a provided service name does not exist, or there
// is an order cycle involving the provided service or its dependencies.
func (p *Plan) StopOrder(names []string) ([]string, error) {
	return order(p.Services, names, true)
}

func order(services map[string]*Service, names []string, stop bool) ([]string, error) {
	// For stop, create a list of reversed dependencies.
	predecessors := map[string][]string(nil)
	if stop {
		predecessors = make(map[string][]string)
		for name, service := range services {
			for _, req := range service.Requires {
				predecessors[req] = append(predecessors[req], name)
			}
		}
	}

	// Collect all services that will be started or stopped.
	successors := map[string][]string{}
	pending := append([]string(nil), names...)
	for i := 0; i < len(pending); i++ {
		name := pending[i]
		if _, seen := successors[name]; seen {
			continue
		}
		successors[name] = nil
		if stop {
			pending = append(pending, predecessors[name]...)
		} else {
			service, ok := services[name]
			if !ok {
				return nil, &FormatError{
					Message: fmt.Sprintf("service %q does not exist", name),
				}
			}
			pending = append(pending, service.Requires...)
		}
	}

	// Create a list of successors involving those services only.
	for name := range successors {
		service, ok := services[name]
		if !ok {
			return nil, &FormatError{
				Message: fmt.Sprintf("service %q does not exist", name),
			}
		}
		succs := successors[name]
		serviceAfter := service.After
		serviceBefore := service.Before
		if stop {
			serviceAfter, serviceBefore = serviceBefore, serviceAfter
		}
		for _, after := range serviceAfter {
			if _, required := successors[after]; required {
				succs = append(succs, after)
			}
		}
		successors[name] = succs
		for _, before := range serviceBefore {
			if succs, required := successors[before]; required {
				successors[before] = append(succs, name)
			}
		}
	}

	// Sort them up.
	var order []string
	for _, names := range tarjanSort(successors) {
		if len(names) > 1 {
			return nil, &FormatError{
				Message: fmt.Sprintf("services in before/after loop: %s", strings.Join(names, ", ")),
			}
		}
		order = append(order, names[0])
	}
	return order, nil
}

func (l *Layer) checkCycles() error {
	var names []string
	for name := range l.Services {
		names = append(names, name)
	}
	_, err := order(l.Services, names, false)
	return err
}

func ParseLayer(order int, label string, data []byte) (*Layer, error) {
	var layer Layer
	dec := yaml.NewDecoder(bytes.NewBuffer(data))
	dec.KnownFields(true)
	err := dec.Decode(&layer)
	if err != nil {
		return nil, &FormatError{
			Message: fmt.Sprintf("cannot parse layer %q: %v", label, err),
		}
	}
	layer.Order = order
	layer.Label = label
	for name, service := range layer.Services {
		if name == "" {
			return nil, &FormatError{
				Message: fmt.Sprintf("cannot use empty string as service name"),
			}
		}
		if name == "pebble" {
			// Disallow service name "pebble" to avoid ambiguity (for example,
			// in log output).
			return nil, &FormatError{
				Message: fmt.Sprintf("cannot use reserved service name %q", name),
			}
		}
		if service == nil {
			return nil, &FormatError{
				Message: fmt.Sprintf("service object cannot be null for service %q", name),
			}
		}

		if !validServiceAction(service.OnExit) {
			return nil, &FormatError{Message: fmt.Sprintf("invalid on-exit action %q", service.OnExit)}
		}
		if !validServiceAction(service.OnFailure) {
			return nil, &FormatError{Message: fmt.Sprintf("invalid on-failure action %q", service.OnFailure)}
		}
		if !validServiceAction(service.OnSuccess) {
			return nil, &FormatError{Message: fmt.Sprintf("invalid on-success action %q", service.OnSuccess)}
		}

		if service.Backoff != nil {
			service.BackoffDurations, err = parseDurationList(*service.Backoff)
			if err != nil {
				return nil, &FormatError{
					Message: fmt.Sprintf("invalid backoff duration list %q", *service.Backoff),
				}
			}
		}
		if service.StartTime != "" {
			service.StartTimeDuration, err = time.ParseDuration(service.StartTime)
			if err != nil {
				return nil, &FormatError{
					Message: fmt.Sprintf("invalid backoff-reset duration %q", service.StartTime),
				}
			}
		}

		service.Name = name
	}
	err = layer.checkCycles()
	if err != nil {
		return nil, err
	}
	return &layer, err
}

func validServiceAction(action ServiceAction) bool {
	switch action {
	case ActionUnset, ActionRestart, ActionExitPebble, ActionLog:
		return true
	default:
		return false
	}
}

func parseDurationList(strings []string) ([]time.Duration, error) {
	durations := make([]time.Duration, len(strings))
	for i, s := range strings {
		d, err := time.ParseDuration(s)
		if err != nil {
			return nil, err
		}
		durations[i] = d
	}
	return durations, nil
}

var fnameExp = regexp.MustCompile("^([0-9]{3})-([a-z](?:-?[a-z0-9]){2,}).yaml$")

func ReadLayersDir(dirname string) ([]*Layer, error) {
	finfos, err := ioutil.ReadDir(dirname)
	if err != nil {
		// Errors from package os generally include the path.
		return nil, fmt.Errorf("cannot read layers directory: %v", err)
	}

	orders := make(map[int]string)
	labels := make(map[string]int)

	// Documentation says ReadDir result is already sorted by name.
	// This is fundamental here so if reading changes make sure the
	// sorting is preserved.
	var layers []*Layer
	for _, finfo := range finfos {
		if finfo.IsDir() || !strings.HasSuffix(finfo.Name(), ".yaml") {
			continue
		}
		// TODO Consider enforcing permissions and ownership here to
		//      avoid mistakes that could lead to hacks.
		match := fnameExp.FindStringSubmatch(finfo.Name())
		if match == nil {
			return nil, fmt.Errorf("invalid layer filename: %q (must look like \"123-some-label.yaml\")", finfo.Name())
		}

		data, err := ioutil.ReadFile(filepath.Join(dirname, finfo.Name()))
		if err != nil {
			// Errors from package os generally include the path.
			return nil, fmt.Errorf("cannot read layer file: %v", err)
		}
		label := match[2]
		order, err := strconv.Atoi(match[1])
		if err != nil {
			panic(fmt.Sprintf("internal error: filename regexp is wrong: %v", err))
		}

		oldLabel, dupOrder := orders[order]
		oldOrder, dupLabel := labels[label]
		if dupOrder {
			oldOrder = order
		} else if dupLabel {
			oldLabel = label
		}
		if dupOrder || dupLabel {
			return nil, fmt.Errorf("invalid layer filename: %q not unique (have \"%03d-%s.yaml\" already)", finfo.Name(), oldOrder, oldLabel)
		}

		orders[order] = label
		labels[label] = order

		layer, err := ParseLayer(order, label, data)
		if err != nil {
			return nil, err
		}
		layers = append(layers, layer)
	}
	return layers, nil
}

// ReadDir reads the configuration layers from the "layers" sub-directory in
// dir, and returns the resulting Plan. If the "layers" sub-directory doesn't
// exist, it returns a valid Plan with no layers.
func ReadDir(dir string) (*Plan, error) {
	layersDir := filepath.Join(dir, "layers")
	_, err := os.Stat(layersDir)
	if err != nil {
		if os.IsNotExist(err) {
			return &Plan{}, nil
		}
		return nil, err
	}

	layers, err := ReadLayersDir(layersDir)
	if err != nil {
		return nil, err
	}
	combined, err := CombineLayers(layers...)
	if err != nil {
		return nil, err
	}
	plan := &Plan{
		Layers:   layers,
		Services: combined.Services,
	}
	return plan, err
}<|MERGE_RESOLUTION|>--- conflicted
+++ resolved
@@ -181,25 +181,28 @@
 					for k, v := range service.Environment {
 						copy.Environment[k] = v
 					}
-<<<<<<< HEAD
 					if service.OnExit != "" {
-						old.OnExit = service.OnExit
+						copy.OnExit = service.OnExit
 					}
 					if service.OnFailure != "" {
-						old.OnFailure = service.OnFailure
+						copy.OnFailure = service.OnFailure
 					}
 					if service.OnSuccess != "" {
-						old.OnSuccess = service.OnSuccess
+						copy.OnSuccess = service.OnSuccess
 					}
 					if service.Backoff != nil {
-						old.Backoff = service.Backoff
+						var backoff []string
+						if copy.Backoff != nil {
+							backoff = *copy.Backoff
+						}
+						backoff = append(backoff, *service.Backoff...)
+						copy.Backoff = &backoff
+						copy.BackoffDurations = append(copy.BackoffDurations, service.BackoffDurations...)
 					}
 					if service.StartTime != "" {
-						old.StartTime = service.StartTime
-					}
-=======
+						copy.StartTime = service.StartTime
+					}
 					combined.Services[name] = copy
->>>>>>> f1cb2d5a
 					break
 				}
 				fallthrough
